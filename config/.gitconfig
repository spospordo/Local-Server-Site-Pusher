{
  "user": {
    "name": "John Doe",
    "email": "john.doe@example.com"
  },
<<<<<<< HEAD
  "updatedAt": "2025-09-26T17:45:37.671Z"
=======
  "updatedAt": "2025-09-26T17:49:39.162Z"
>>>>>>> bc8ecabf
}<|MERGE_RESOLUTION|>--- conflicted
+++ resolved
@@ -3,9 +3,7 @@
     "name": "John Doe",
     "email": "john.doe@example.com"
   },
-<<<<<<< HEAD
+
   "updatedAt": "2025-09-26T17:45:37.671Z"
-=======
-  "updatedAt": "2025-09-26T17:49:39.162Z"
->>>>>>> bc8ecabf
+
 }