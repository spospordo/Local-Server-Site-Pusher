--- conflicted
+++ resolved
@@ -3,9 +3,6 @@
     "name": "Test User",
     "email": "test@example.com"
   },
-<<<<<<< HEAD
+
   "updatedAt": "2025-09-26T16:23:25.599Z"
-=======
-  "updatedAt": "2025-09-26T16:07:42.464Z"
->>>>>>> 94d28587
 }